--- conflicted
+++ resolved
@@ -12,13 +12,8 @@
 # See more keys and their definitions at https://doc.rust-lang.org/cargo/reference/manifest.html
 
 [dependencies]
-<<<<<<< HEAD
 util = { package = "webrtc-util", version = "0.5.0", default-features = false, features = ["conn", "marshal"]  }
 sctp = { package = "webrtc-sctp", version = "0.4.0" }
-=======
-util = { package = "webrtc-util", version = "0.4.3", default-features = false, features = ["conn", "marshal"]  }
-sctp = { package = "webrtc-sctp", version = "0.3.8" }
->>>>>>> 420214f0
 tokio = { version = "1.12.0", features = ["full"] }
 bytes = "1.0.1"
 derive_builder = "0.10.2"
